--- conflicted
+++ resolved
@@ -97,14 +97,9 @@
 
 # Choose one or more GPU IDs and run the following command to create a CVM instance
 dstack new app.yaml -o my-gpu-cvm \
-<<<<<<< HEAD
     --local-key-provider \
     --gpu 18:00.0 \
-    --image images/dstack-nvidia-dev-0.3.0 \
-=======
-    --gpu 19:00.0 \
     --image images/dstack-nvidia-dev-0.3.3 \
->>>>>>> 183cf44e
     -c 2 -m 4G -d 100G \
     --port tcp:10022:22 \
     --port tcp:8888:8888
