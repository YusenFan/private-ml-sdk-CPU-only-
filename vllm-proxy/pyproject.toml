[tool.poetry]
name = "vllm-proxy"
version = "0.2.1"
description = ""
authors = ["Shawn TIAN"]
readme = "README.md"

[tool.poetry.dependencies]
python = "^3.10"
fastapi = {extras = ["standard"], version = "^0.115.6"}
uvicorn = {extras = ["standard"], version = "^0.34.0"}
web3 = "^7.6.0"
eth-account = "^0.13.4"
eth-utils = "^5.1.0"
cachetools = "^5.5.0"
dstack-sdk = "^0.1.5"
<<<<<<< HEAD
cryptography = "^38.0.2"
redis = "^5.2.1"
=======
cryptography = "^43.0.1"
nv-local-gpu-verifier = "^2.3.0"
>>>>>>> d26d304a

[tool.poetry.group.dev.dependencies]
pytest = "^8.3.4"
pytest-asyncio = "^0.25.3"
respx = "^0.22.0"

[tool.pytest.ini_options]
testpaths = ["tests"]
pythonpath = ["src"]

[build-system]
requires = ["poetry-core"]
build-backend = "poetry.core.masonry.api"<|MERGE_RESOLUTION|>--- conflicted
+++ resolved
@@ -14,13 +14,8 @@
 eth-utils = "^5.1.0"
 cachetools = "^5.5.0"
 dstack-sdk = "^0.1.5"
-<<<<<<< HEAD
-cryptography = "^38.0.2"
-redis = "^5.2.1"
-=======
 cryptography = "^43.0.1"
 nv-local-gpu-verifier = "^2.3.0"
->>>>>>> d26d304a
 
 [tool.poetry.group.dev.dependencies]
 pytest = "^8.3.4"
