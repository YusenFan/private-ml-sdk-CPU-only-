#!/bin/bash

# Default version
VERSION=${1:-latest}

# Build the Docker image with the specified version
docker build \
    -f docker/Dockerfile \
<<<<<<< HEAD
    -t 0xii/vllm-proxy:0.2.5 \
=======
    -t vllm-proxy:$VERSION \
>>>>>>> d26d304a
    .<|MERGE_RESOLUTION|>--- conflicted
+++ resolved
@@ -6,9 +6,5 @@
 # Build the Docker image with the specified version
 docker build \
     -f docker/Dockerfile \
-<<<<<<< HEAD
-    -t 0xii/vllm-proxy:0.2.5 \
-=======
     -t vllm-proxy:$VERSION \
->>>>>>> d26d304a
     .